<?xml version="1.0" encoding="utf-8"?>
<package xmlns="http://schemas.microsoft.com/packaging/2012/06/nuspec.xsd">
  <metadata>
    $CommonMetadataElements$
    <dependencies>
      <group targetFramework=".NETStandard2.0">
        <dependency id="Microsoft.AspNetCore.Components.Analyzers" version="$componentAnalyzerPackageVersion$" />
        <dependency id="Microsoft.AspNetCore.Authorization" version="$authorizationPackageVersion$" exclude="Build,Analyzers" />
        <dependency id="Microsoft.JSInterop" version="$jsInteropPackageVersion$" exclude="Build,Analyzers" />
        <dependency id="System.ComponentModel.Annotations" version="$systemComponentModelAnnotationsPackageVersion$" exclude="Build,Analyzers" />
      </group>
<<<<<<< HEAD
      <group targetFramework=".NETCoreApp5.0">
=======
      <group targetFramework=".NETCoreApp3.1">
>>>>>>> d19093ec
        <dependency id="Microsoft.AspNetCore.Components.Analyzers" version="$componentAnalyzerPackageVersion$" />
        <dependency id="Microsoft.AspNetCore.Authorization" version="$authorizationPackageVersion$" exclude="Build,Analyzers" />
        <dependency id="Microsoft.JSInterop" version="$jsInteropPackageVersion$" exclude="Build,Analyzers" />
      </group>
    </dependencies>
  </metadata>
  <files>
    <file src="$OutputPath$**\$AssemblyName$.dll" target="lib\" />
    <file src="$OutputPath$**\$AssemblyName$.pdb" target="lib\" />
    <file src="$OutputPath$**\$AssemblyName$.xml" target="lib\" />
    <file src="..\..\THIRD-PARTY-NOTICES.txt" target=".\THIRD-PARTY-NOTICES.txt" />
  </files>
</package><|MERGE_RESOLUTION|>--- conflicted
+++ resolved
@@ -9,11 +9,7 @@
         <dependency id="Microsoft.JSInterop" version="$jsInteropPackageVersion$" exclude="Build,Analyzers" />
         <dependency id="System.ComponentModel.Annotations" version="$systemComponentModelAnnotationsPackageVersion$" exclude="Build,Analyzers" />
       </group>
-<<<<<<< HEAD
       <group targetFramework=".NETCoreApp5.0">
-=======
-      <group targetFramework=".NETCoreApp3.1">
->>>>>>> d19093ec
         <dependency id="Microsoft.AspNetCore.Components.Analyzers" version="$componentAnalyzerPackageVersion$" />
         <dependency id="Microsoft.AspNetCore.Authorization" version="$authorizationPackageVersion$" exclude="Build,Analyzers" />
         <dependency id="Microsoft.JSInterop" version="$jsInteropPackageVersion$" exclude="Build,Analyzers" />
