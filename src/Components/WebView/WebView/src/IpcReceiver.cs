// Copyright (c) .NET Foundation. All rights reserved.
// Licensed under the Apache License, Version 2.0. See License.txt in the project root for license information.

using System;
using System.Text.Json;
using System.Threading.Tasks;
using Microsoft.AspNetCore.Components.Web;
using Microsoft.JSInterop.Infrastructure;

// Sync vs Async APIs for this.
// This mainly depends on the underlying support for the browser. Assuming that there is no synchronous API
// communication is safer, since it's not guaranteed.
// In that scenario, some APIs need to expose the async nature of the communication. That happens when some
// component like the renderer needs to know the results of the operation. For example when updating the UI
// since more code needs to execute afterwards.
// In other cases like when we try to attach a component to the document, we don't necessarily need to do that
// since we only care about errors that might happen while attaching the component and the renderer doesn't
// necessarily need to know about those if we are terminating the component/host as a result.
// If we decide we need to expose the async nature of the communication channel, then we will need to keep track
// of all the message pairs/completions across the IPC channel.
namespace Microsoft.AspNetCore.Components.WebView
{
    // These are all the messages .NET Host needs to know how to receive from JS

    // This class is a "Proxy" or "front-controller" for the incoming messages from the Browser via the transport channel.
    // It receives messages on OnMessageReceived, interprets the payload and dispatches them to the appropriate method
    internal class IpcReceiver
    {
        private readonly Func<string, string, Task> _onAttachMessage;
        private WebEventJsonContext _jsonContext;

        public IpcReceiver(Func<string,string,Task> onAttachMessage)
        {
            _onAttachMessage = onAttachMessage;
        }

        public async Task OnMessageReceivedAsync(PageContext pageContext, string message)
        {
            // Ignore other messages as they may be unrelated to Blazor WebView
            if (IpcCommon.TryDeserializeIncoming(message, out var messageType, out var args))
            {
                if (messageType == IpcCommon.IncomingMessageType.AttachPage)
                {
                    await _onAttachMessage(args[0].GetString(), args[1].GetString());
                    return;
                }

                // For any other message, you have to have a page attached already
                if (pageContext == null)
                {
                    throw new InvalidOperationException("Cannot receive IPC messages when no page is attached");
                }

                switch (messageType)
                {
                    case IpcCommon.IncomingMessageType.BeginInvokeDotNet:
                        BeginInvokeDotNet(pageContext, args[0].GetString(), args[1].GetString(), args[2].GetString(), args[3].GetInt64(), args[4].GetString());
                        break;
                    case IpcCommon.IncomingMessageType.EndInvokeJS:
                        EndInvokeJS(pageContext, args[0].GetInt64(), args[1].GetBoolean(), args[2].GetString());
                        break;
                    case IpcCommon.IncomingMessageType.DispatchBrowserEvent:
                        await DispatchBrowserEventAsync(pageContext, args[0].GetRawText(), args[1].GetRawText());
                        break;
                    case IpcCommon.IncomingMessageType.OnRenderCompleted:
                        OnRenderCompleted(pageContext, args[0].GetInt64(), args[1].GetString());
                        break;
                    case IpcCommon.IncomingMessageType.OnLocationChanged:
                        OnLocationChanged(pageContext, args[0].GetString(), args[1].GetBoolean());
                        break;
                    default:
                        throw new InvalidOperationException($"Unknown message type '{messageType}'.");
                }
            }
        }

        private void BeginInvokeDotNet(PageContext pageContext, string callId, string assemblyName, string methodIdentifier, long dotNetObjectId, string argsJson)
        {
            DotNetDispatcher.BeginInvokeDotNet(
                pageContext.JSRuntime,
                new DotNetInvocationInfo(assemblyName, methodIdentifier, dotNetObjectId, callId),
                argsJson);
        }

        private void EndInvokeJS(PageContext pageContext, long asyncHandle, bool succeeded, string argumentsOrError)
        {
            DotNetDispatcher.EndInvokeJS(pageContext.JSRuntime, argumentsOrError);
        }

        private Task DispatchBrowserEventAsync(PageContext pageContext, string eventDescriptor, string eventArgs)
        {
            var renderer = pageContext.Renderer;
<<<<<<< HEAD
            var jsonSerializerOptions = pageContext.JSRuntime.ReadJsonSerializerOptions();
=======
>>>>>>> fcd4ed7c
            // JsonSerializerOptions are tightly bound to the JsonContext. Cache it on first use using a copy
            // of the serializer settings.
            if (_jsonContext is null)
            {
<<<<<<< HEAD
=======
                var jsonSerializerOptions = pageContext.JSRuntime.ReadJsonSerializerOptions();
>>>>>>> fcd4ed7c
                _jsonContext = new(new JsonSerializerOptions(jsonSerializerOptions));
            }

            var webEventData = WebEventData.Parse(renderer, _jsonContext, eventDescriptor, eventArgs);
            return renderer.DispatchEventAsync(
                webEventData.EventHandlerId,
                webEventData.EventFieldInfo,
                webEventData.EventArgs);
        }

        private void OnRenderCompleted(PageContext pageContext, long batchId, string errorMessageOrNull)
        {
            if (errorMessageOrNull != null)
            {
                throw new InvalidOperationException(errorMessageOrNull);
            }

            pageContext.Renderer.NotifyRenderCompleted(batchId);
        }

        private void OnLocationChanged(PageContext pageContext, string uri, bool intercepted)
        {
            pageContext.NavigationManager.LocationUpdated(uri, intercepted);
        }
    }
}
<|MERGE_RESOLUTION|>--- conflicted
+++ resolved
@@ -90,18 +90,11 @@
         private Task DispatchBrowserEventAsync(PageContext pageContext, string eventDescriptor, string eventArgs)
         {
             var renderer = pageContext.Renderer;
-<<<<<<< HEAD
-            var jsonSerializerOptions = pageContext.JSRuntime.ReadJsonSerializerOptions();
-=======
->>>>>>> fcd4ed7c
             // JsonSerializerOptions are tightly bound to the JsonContext. Cache it on first use using a copy
             // of the serializer settings.
             if (_jsonContext is null)
             {
-<<<<<<< HEAD
-=======
                 var jsonSerializerOptions = pageContext.JSRuntime.ReadJsonSerializerOptions();
->>>>>>> fcd4ed7c
                 _jsonContext = new(new JsonSerializerOptions(jsonSerializerOptions));
             }
 
