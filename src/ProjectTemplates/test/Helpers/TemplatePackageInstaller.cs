--- conflicted
+++ resolved
@@ -37,13 +37,9 @@
             "Microsoft.DotNet.Web.Spa.ProjectTemplates.2.2",
             "Microsoft.DotNet.Web.Spa.ProjectTemplates.3.0",
             "Microsoft.DotNet.Web.Spa.ProjectTemplates.3.1",
-<<<<<<< HEAD
             "Microsoft.DotNet.Web.Spa.ProjectTemplates.5.0",
-            "Microsoft.DotNet.Web.Spa.ProjectTemplates"
-=======
             "Microsoft.DotNet.Web.Spa.ProjectTemplates",
             "Microsoft.AspNetCore.Blazor.Templates",
->>>>>>> ba9e2a48
         };
 
         public static string CustomHivePath { get; } = typeof(TemplatePackageInstaller)
