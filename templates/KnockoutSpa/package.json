{
  "name": "WebApplicationBasic",
  "private": true,
  "version": "0.0.0",
  "devDependencies": {
    "@types/core-js": "^0.9.34",
    "@types/crossroads": "0.0.29",
    "@types/es6-promise": "0.0.32",
    "@types/history": "^2.0.38",
    "@types/jquery": "^2.0.32",
    "@types/knockout": "^3.4.35",
    "@types/react-router": "^2.0.37",
    "@types/requirejs": "^2.1.26",
    "@types/signals": "0.0.16",
<<<<<<< HEAD
    "aspnet-webpack": "^2.0.0",
=======
    "aspnet-webpack": "^2.0.1",
>>>>>>> 8b37dc85
    "awesome-typescript-loader": "^3.0.0",
    "bootstrap": "^3.3.6",
    "bundle-loader": "^0.5.4",
    "crossroads": "^0.12.2",
    "css-loader": "^0.25.0",
    "event-source-polyfill": "^0.0.7",
    "extract-text-webpack-plugin": "^2.0.0-rc",
    "file-loader": "^0.9.0",
    "history": "^4.3.0",
    "isomorphic-fetch": "^2.2.1",
    "jquery": "^2.2.1",
    "json-loader": "^0.5.4",
    "knockout": "^3.4.0",
    "raw-loader": "^0.5.1",
    "style-loader": "^0.13.1",
    "typescript": "^2.2.1",
    "url-loader": "^0.5.7",
    "webpack": "^2.2.0",
    "webpack-hot-middleware": "^2.12.2"
  }
}<|MERGE_RESOLUTION|>--- conflicted
+++ resolved
@@ -12,11 +12,7 @@
     "@types/react-router": "^2.0.37",
     "@types/requirejs": "^2.1.26",
     "@types/signals": "0.0.16",
-<<<<<<< HEAD
-    "aspnet-webpack": "^2.0.0",
-=======
     "aspnet-webpack": "^2.0.1",
->>>>>>> 8b37dc85
     "awesome-typescript-loader": "^3.0.0",
     "bootstrap": "^3.3.6",
     "bundle-loader": "^0.5.4",
